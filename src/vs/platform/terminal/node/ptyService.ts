--- conflicted
+++ resolved
@@ -14,15 +14,9 @@
 import { ILogService } from 'vs/platform/log/common/log';
 import { createRandomIPCHandle } from 'vs/base/parts/ipc/node/ipc.net';
 
-<<<<<<< HEAD
-let persistentTerminalId = 0;
-
-type WorkspaceId = string;
-=======
 // TODO: On disconnect/restart, this will overwrite the older terminals
 let currentPtyId = 0;
->>>>>>> 6cc6794d
-
+type WorkspaceId = string;
 export class PtyService extends Disposable implements IPtyService {
 	declare readonly _serviceBrand: undefined;
 
@@ -83,7 +77,7 @@
 	}
 
 	async createProcess(shellLaunchConfig: IShellLaunchConfig, cwd: string, cols: number, rows: number, env: IProcessEnvironment, executableEnv: IProcessEnvironment, windowsEnableConpty: boolean, workspaceId: string, workspaceName: string): Promise<number> {
-		const id = ++persistentTerminalId;
+		const id = ++currentPtyId;
 		this._logService.info('creating process', id);
 		const process = new TerminalProcess(shellLaunchConfig, cwd, cols, rows, env, executableEnv, windowsEnableConpty, this._logService);
 		process.onProcessData(event => this._onProcessData.fire({ id, event }));
@@ -107,18 +101,12 @@
 		return id;
 	}
 
-<<<<<<< HEAD
 	async start(id: number): Promise<ITerminalLaunchError | { persistentTerminalId: number; } | undefined> {
-		let terminalProcess = this._throwIfNoPty(id);
-		return terminalProcess.start();
-=======
+		return this._throwIfNoPty(id).start();
+	}
+
 	async shutdownAll(): Promise<void> {
 		this.dispose();
-	}
-
-	async start(id: number): Promise<ITerminalLaunchError | { remoteTerminalId: number; } | undefined> {
-		return this._throwIfNoPty(id).start();
->>>>>>> 6cc6794d
 	}
 
 	async shutdown(id: number, immediate: boolean): Promise<void> {
@@ -259,7 +247,7 @@
 		cols: number, rows: number,
 		ipcHandlePath: string,
 		private readonly _logService: ILogService,
-		private readonly _onExit: () => void,
+		private readonly _onExit: () => void
 	) {
 		super();
 		this._recorder = new TerminalRecorder(cols, rows);
@@ -299,19 +287,19 @@
 			// console.trace(`data ${e}`);
 			this._recorder.recordData(e);
 		}));
-		// this._register(this._terminalProcess.onProcessExit(exitCode => {
-		// 	this._bufferer.stopBuffering(this._persistentTerminalId);
-
-		// 	// const ev: IPtyHostProcessExitEvent = {
-		// 	// 	type: 'exit',
-		// 	// 	exitCode: exitCode
-		// 	// };
-		// 	// this._events.fire(ev);
-
-		// 	// Remove process reference
-		// 	// TODO: Use an event
-		// 	this._onExit();
-		// }));
+		this._register(this._terminalProcess.onProcessExit(exitCode => {
+			// this._bufferer.stopBuffering(this._persistentTerminalId);
+
+			// const ev: IPtyHostProcessExitEvent = {
+			// 	type: 'exit',
+			// 	exitCode: exitCode
+			// };
+			// this._events.fire(ev);
+
+			// Remove process reference
+			// TODO: Use an event
+			this._onExit();
+		}));
 	}
 	acknowledgeDataEvent(charCount: number): void {
 		throw new Error('Method not implemented.');
