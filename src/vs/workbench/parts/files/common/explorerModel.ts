/*---------------------------------------------------------------------------------------------
 *  Copyright (c) Microsoft Corporation. All rights reserved.
 *  Licensed under the MIT License. See License.txt in the project root for license information.
 *--------------------------------------------------------------------------------------------*/

'use strict';

import URI from 'vs/base/common/uri';
import paths = require('vs/base/common/paths');
import { ResourceMap } from 'vs/base/common/map';
import { isLinux } from 'vs/base/common/platform';
import { IFileStat, isParent } from 'vs/platform/files/common/files';
import { IEditorInput } from 'vs/platform/editor/common/editor';
import { IWorkspaceContextService } from 'vs/platform/workspace/common/workspace';
import { IEditorGroup, toResource } from 'vs/workbench/common/editor';

export enum StatType {
	FILE,
	FOLDER,
	ANY
}

export class Model {

	private _roots: FileStat[];

	constructor( @IWorkspaceContextService private contextService: IWorkspaceContextService) {
<<<<<<< HEAD
		const setRoots = () => {
			this._roots = this.contextService.getWorkspace().folders.map(uri => new FileStat(uri, undefined));
		};
=======
		const setRoots = () => this._roots = this.contextService.getWorkspace().folders.map(folder => new FileStat(folder.uri, undefined));
>>>>>>> 1967cd3d
		this.contextService.onDidChangeWorkspaceFolders(() => setRoots());
		setRoots();
	}

	public get roots(): FileStat[] {
		return this._roots;
	}

	/**
	 * Returns an array of child stat from this stat that matches with the provided path.
	 * Starts matching from the first root.
	 * Will return empty array in case the FileStat does not exist.
	 */
	public findAll(resource: URI): FileStat[] {
		return this.roots.map(root => root.find(resource)).filter(stat => !!stat);
	}

	/**
	 * Returns a FileStat that matches the passed resource.
	 * In case multiple FileStat are matching the resource (same folder opened multiple times) returns the FileStat that has the closest root.
	 * Will return null in case the FileStat does not exist.
	 */
	public findClosest(resource: URI): FileStat {
		const folder = this.contextService.getWorkspaceFolder(resource);
		if (folder) {
			const root = this.roots.filter(r => r.resource.toString() === folder.uri.toString()).pop();
			if (root) {
				return root.find(resource);
			}
		}

		return null;
	}
}

export class FileStat implements IFileStat {
	public resource: URI;
	public name: string;
	public mtime: number;
	public etag: string;
	public isDirectory: boolean;
	public hasChildren: boolean;
	public children: FileStat[];
	public parent: FileStat;

	public exists: boolean;
	public isDirectoryResolved: boolean;

	constructor(resource: URI, public root: FileStat, isDirectory?: boolean, hasChildren?: boolean, name: string = paths.basename(resource.fsPath), mtime?: number, etag?: string) {
		this.resource = resource;
		this.name = name;
		this.isDirectory = !!isDirectory;
		this.hasChildren = isDirectory && hasChildren;
		this.etag = etag;
		this.mtime = mtime;

		// Prepare child stat array
		if (this.isDirectory) {
			this.children = [];
		}
		if (!this.root) {
			this.root = this;
		}

		this.isDirectoryResolved = false;
		this.exists = true;
	}

	public getId(): string {
		return this.resource.toString();
	}

	public get isRoot(): boolean {
		return this.resource.toString() === this.root.resource.toString();
	}

	public static create(raw: IFileStat, root: FileStat, resolveTo?: URI[]): FileStat {
		const stat = new FileStat(raw.resource, root, raw.isDirectory, raw.hasChildren, raw.name, raw.mtime, raw.etag);

		// Recursively add children if present
		if (stat.isDirectory) {

			// isDirectoryResolved is a very important indicator in the stat model that tells if the folder was fully resolved
			// the folder is fully resolved if either it has a list of children or the client requested this by using the resolveTo
			// array of resource path to resolve.
			stat.isDirectoryResolved = !!raw.children || (!!resolveTo && resolveTo.some((r) => {
				return paths.isEqualOrParent(r.fsPath, stat.resource.fsPath, !isLinux /* ignorecase */);
			}));

			// Recurse into children
			if (raw.children) {
				for (let i = 0, len = raw.children.length; i < len; i++) {
					const child = FileStat.create(raw.children[i], root, resolveTo);
					child.parent = stat;
					stat.children.push(child);
					stat.hasChildren = stat.children.length > 0;
				}
			}
		}

		return stat;
	}

	/**
	 * Merges the stat which was resolved from the disk with the local stat by copying over properties
	 * and children. The merge will only consider resolved stat elements to avoid overwriting data which
	 * exists locally.
	 */
	public static mergeLocalWithDisk(disk: FileStat, local: FileStat): void {
		if (disk.resource.toString() !== local.resource.toString()) {
			return; // Merging only supported for stats with the same resource
		}

		// Stop merging when a folder is not resolved to avoid loosing local data
		const mergingDirectories = disk.isDirectory || local.isDirectory;
		if (mergingDirectories && local.isDirectoryResolved && !disk.isDirectoryResolved) {
			return;
		}

		// Properties
		local.resource = disk.resource;
		local.name = disk.name;
		local.isDirectory = disk.isDirectory;
		local.hasChildren = disk.isDirectory && disk.hasChildren;
		local.mtime = disk.mtime;
		local.isDirectoryResolved = disk.isDirectoryResolved;

		// Merge Children if resolved
		if (mergingDirectories && disk.isDirectoryResolved) {

			// Map resource => stat
			const oldLocalChildren = new ResourceMap<FileStat>();
			if (local.children) {
				local.children.forEach((localChild: FileStat) => {
					oldLocalChildren.set(localChild.resource, localChild);
				});
			}

			// Clear current children
			local.children = [];

			// Merge received children
			disk.children.forEach((diskChild: FileStat) => {
				const formerLocalChild = oldLocalChildren.get(diskChild.resource);

				// Existing child: merge
				if (formerLocalChild) {
					FileStat.mergeLocalWithDisk(diskChild, formerLocalChild);
					formerLocalChild.parent = local;
					local.children.push(formerLocalChild);
				}

				// New child: add
				else {
					diskChild.parent = local;
					local.children.push(diskChild);
				}
			});
		}
	}

	/**
	 * Adds a child element to this folder.
	 */
	public addChild(child: FileStat): void {

		// Inherit some parent properties to child
		child.parent = this;
		child.updateResource(false);

		this.children.push(child);
		this.hasChildren = this.children.length > 0;
	}

	/**
	 * Returns true if this stat is a directory that contains a child with the given name.
	 *
	 * @param ignoreCase if true, will check for the name ignoring case.
	 * @param type the type of stat to check for.
	 */
	public hasChild(name: string, ignoreCase?: boolean, type: StatType = StatType.ANY): boolean {
		for (let i = 0; i < this.children.length; i++) {
			const child = this.children[i];
			if ((type === StatType.FILE && child.isDirectory) || (type === StatType.FOLDER && !child.isDirectory)) {
				continue;
			}

			// Check for Identity
			if (child.name === name) {
				return true;
			}

			// Also consider comparing without case
			if (ignoreCase && child.name.toLowerCase() === name.toLowerCase()) {
				return true;
			}
		}

		return false;
	}

	/**
	 * Removes a child element from this folder.
	 */
	public removeChild(child: FileStat): void {
		for (let i = 0; i < this.children.length; i++) {
			if (this.children[i].resource.toString() === child.resource.toString()) {
				this.children.splice(i, 1);
				break;
			}
		}

		this.hasChildren = this.children.length > 0;
	}

	/**
	 * Moves this element under a new parent element.
	 */
	public move(newParent: FileStat, fnBetweenStates?: (callback: () => void) => void, fnDone?: () => void): void {
		if (!fnBetweenStates) {
			fnBetweenStates = (cb: () => void) => { cb(); };
		}

		this.parent.removeChild(this);

		fnBetweenStates(() => {
			newParent.removeChild(this); // make sure to remove any previous version of the file if any
			newParent.addChild(this);
			this.updateResource(true);
			if (fnDone) {
				fnDone();
			}
		});
	}

	private updateResource(recursive: boolean): void {
		this.resource = this.parent.resource.with({ path: paths.join(this.parent.resource.path, this.name) });
		// this.resource = URI.file(paths.join(this.parent.resource.fsPath, this.name));

		if (recursive) {
			if (this.isDirectory && this.hasChildren && this.children) {
				this.children.forEach((child: FileStat) => {
					child.updateResource(true);
				});
			}
		}
	}

	/**
	 * Tells this stat that it was renamed. This requires changes to all children of this stat (if any)
	 * so that the path property can be updated properly.
	 */
	public rename(renamedStat: IFileStat): void {

		// Merge a subset of Properties that can change on rename
		this.name = renamedStat.name;
		this.mtime = renamedStat.mtime;

		// Update Paths including children
		this.updateResource(true);
	}

	/**
	 * Returns a child stat from this stat that matches with the provided path.
	 * Will return "null" in case the child does not exist.
	 */
	public find(resource: URI): FileStat {

		// Return if path found
		if (paths.isEqual(resource.fsPath, this.resource.fsPath, !isLinux /* ignorecase */)) {
			return this;
		}

		// Return if not having any children
		if (!this.hasChildren) {
			return null;
		}

		for (let i = 0; i < this.children.length; i++) {
			const child = this.children[i];

			if (paths.isEqual(resource.fsPath, child.resource.fsPath, !isLinux /* ignorecase */)) {
				return child;
			}

			if (child.isDirectory && isParent(resource.fsPath, child.resource.fsPath, !isLinux /* ignorecase */)) {
				return child.find(resource);
			}
		}

		return null; //Unable to find
	}
}

/* A helper that can be used to show a placeholder when creating a new stat */
export class NewStatPlaceholder extends FileStat {

	private static ID = 0;

	private id: number;
	private directoryPlaceholder: boolean;

	constructor(isDirectory: boolean, root: FileStat) {
		super(URI.file(''), root);

		this.id = NewStatPlaceholder.ID++;
		this.isDirectoryResolved = isDirectory;
		this.directoryPlaceholder = isDirectory;
	}

	public destroy(): void {
		this.parent.removeChild(this);

		this.isDirectoryResolved = void 0;
		this.name = void 0;
		this.isDirectory = void 0;
		this.hasChildren = void 0;
		this.mtime = void 0;
	}

	public getId(): string {
		return `new-stat-placeholder:${this.id}:${this.parent.resource.toString()}`;
	}

	public isDirectoryPlaceholder(): boolean {
		return this.directoryPlaceholder;
	}

	public addChild(child: NewStatPlaceholder): void {
		throw new Error('Can\'t perform operations in NewStatPlaceholder.');
	}

	public hasChild(name: string, ignoreCase?: boolean): boolean {
		return false;
	}

	public removeChild(child: NewStatPlaceholder): void {
		throw new Error('Can\'t perform operations in NewStatPlaceholder.');
	}

	public move(newParent: NewStatPlaceholder): void {
		throw new Error('Can\'t perform operations in NewStatPlaceholder.');
	}

	public rename(renamedStat: NewStatPlaceholder): void {
		throw new Error('Can\'t perform operations in NewStatPlaceholder.');
	}

	public find(resource: URI): NewStatPlaceholder {
		return null;
	}

	public static addNewStatPlaceholder(parent: FileStat, isDirectory: boolean): NewStatPlaceholder {
		const child = new NewStatPlaceholder(isDirectory, parent.root);

		// Inherit some parent properties to child
		child.parent = parent;
		parent.children.push(child);

		parent.hasChildren = parent.children.length > 0;

		return child;
	}
}

export class OpenEditor {

	constructor(private editor: IEditorInput, private group: IEditorGroup) {
		// noop
	}

	public get editorInput() {
		return this.editor;
	}

	public get editorGroup() {
		return this.group;
	}

	public getId(): string {
		return `openeditor:${this.group.id}:${this.group.indexOf(this.editor)}:${this.editor.getName()}:${this.editor.getDescription()}`;
	}

	public isPreview(): boolean {
		return this.group.isPreview(this.editor);
	}

	public isUntitled(): boolean {
		return !!toResource(this.editor, { supportSideBySide: true, filter: 'untitled' });
	}

	public isDirty(): boolean {
		return this.editor.isDirty();
	}

	public getResource(): URI {
		return toResource(this.editor, { supportSideBySide: true, filter: ['file', 'untitled'] });
	}
}<|MERGE_RESOLUTION|>--- conflicted
+++ resolved
@@ -25,13 +25,7 @@
 	private _roots: FileStat[];
 
 	constructor( @IWorkspaceContextService private contextService: IWorkspaceContextService) {
-<<<<<<< HEAD
-		const setRoots = () => {
-			this._roots = this.contextService.getWorkspace().folders.map(uri => new FileStat(uri, undefined));
-		};
-=======
 		const setRoots = () => this._roots = this.contextService.getWorkspace().folders.map(folder => new FileStat(folder.uri, undefined));
->>>>>>> 1967cd3d
 		this.contextService.onDidChangeWorkspaceFolders(() => setRoots());
 		setRoots();
 	}
