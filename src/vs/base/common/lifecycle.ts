/*---------------------------------------------------------------------------------------------
 *  Copyright (c) Microsoft Corporation. All rights reserved.
 *  Licensed under the MIT License. See License.txt in the project root for license information.
 *--------------------------------------------------------------------------------------------*/

import { once } from 'vs/base/common/functional';
import { Iterable } from 'vs/base/common/iterator';

/**
 * Enables logging of potentially leaked disposables.
 *
 * A disposable is considered leaked if it is not disposed or not registered as the child of
 * another disposable. This tracking is very simple an only works for classes that either
 * extend Disposable or use a DisposableStore. This means there are a lot of false positives.
 */
const TRACK_DISPOSABLES = false;
let disposableTracker: IDisposableTracker | null = null;

export interface IDisposableTracker {
	/**
	 * Is called on construction of a disposable.
	*/
	trackDisposable(disposable: IDisposable): void;

	/**
	 * Is called when a disposable is registered as child of another disposable (e.g. {@link DisposableStore}).
	 * If parent is `null`, the disposable is removed from its former parent.
	*/
	setParent(child: IDisposable, parent: IDisposable | null): void;

	/**
	 * Is called after a disposable is disposed.
	*/
	markAsDisposed(disposable: IDisposable): void;

	/**
	 * Indicates that the given object is a singleton which does not need to be disposed.
	*/
	markAsSingleton(disposable: IDisposable): void;
}

export function setDisposableTracker(tracker: IDisposableTracker | null): void {
	disposableTracker = tracker;
}

if (TRACK_DISPOSABLES) {
	const __is_disposable_tracked__ = '__is_disposable_tracked__';
	setDisposableTracker(new class implements IDisposableTracker {
		trackDisposable(x: IDisposable): void {
			const stack = new Error('Potentially leaked disposable').stack!;
			setTimeout(() => {
				if (!(x as any)[__is_disposable_tracked__]) {
					console.log(stack);
				}
			}, 3000);
		}

		setParent(child: IDisposable, parent: IDisposable | null): void {
			if (child && child !== Disposable.None) {
				try {
					(child as any)[__is_disposable_tracked__] = true;
				} catch {
					// noop
				}
			}
		}

		markAsDisposed(disposable: IDisposable): void {
			if (disposable && disposable !== Disposable.None) {
				try {
					(disposable as any)[__is_disposable_tracked__] = true;
				} catch {
					// noop
				}
			}
		}
		markAsSingleton(disposable: IDisposable): void { }
	});
}

function trackDisposable<T extends IDisposable>(x: T): T {
	disposableTracker?.trackDisposable(x);
	return x;
}

function markAsDisposed(disposable: IDisposable): void {
	disposableTracker?.markAsDisposed(disposable);
}

function setParentOfDisposable(child: IDisposable, parent: IDisposable | null): void {
	disposableTracker?.setParent(child, parent);
}

function setParentOfDisposables(children: IDisposable[], parent: IDisposable | null): void {
	if (!disposableTracker) {
		return;
	}
	for (const child of children) {
		disposableTracker.setParent(child, parent);
	}
}

/**
 * Indicates that the given object is a singleton which does not need to be disposed.
*/
export function markAsSingleton<T extends IDisposable>(singleton: T): T {
	disposableTracker?.markAsSingleton(singleton);
	return singleton;
}

export class MultiDisposeError extends Error {
	constructor(
		public readonly errors: any[]
	) {
		super(`Encountered errors while disposing of store. Errors: [${errors.join(', ')}]`);
	}
}

export interface IDisposable {
	dispose(): void;
}

export function isDisposable<E extends object>(thing: E): thing is E & IDisposable {
	return typeof (<IDisposable>thing).dispose === 'function' && (<IDisposable>thing).dispose.length === 0;
}

export function dispose<T extends IDisposable>(disposable: T): T;
export function dispose<T extends IDisposable>(disposable: T | undefined): T | undefined;
export function dispose<T extends IDisposable, A extends IterableIterator<T> = IterableIterator<T>>(disposables: IterableIterator<T>): A;
export function dispose<T extends IDisposable>(disposables: Array<T>): Array<T>;
export function dispose<T extends IDisposable>(disposables: ReadonlyArray<T>): ReadonlyArray<T>;
export function dispose<T extends IDisposable>(arg: T | IterableIterator<T> | undefined): any {
	if (Iterable.is(arg)) {
		let errors: any[] = [];

		for (const d of arg) {
			if (d) {
				try {
					d.dispose();
				} catch (e) {
					errors.push(e);
				}
			}
		}

		if (errors.length === 1) {
			throw errors[0];
		} else if (errors.length > 1) {
			throw new MultiDisposeError(errors);
		}

		return Array.isArray(arg) ? [] : arg;
	} else if (arg) {
		arg.dispose();
		return arg;
	}
}


export function combinedDisposable(...disposables: IDisposable[]): IDisposable {
	const parent = toDisposable(() => dispose(disposables));
	setParentOfDisposables(disposables, parent);
	return parent;
}

export function toDisposable(fn: () => void): IDisposable {
	const self = trackDisposable({
<<<<<<< HEAD
		dispose: () => {
			markAsDisposed(self);
			fn();
		}
	});
	return self;
}

function noop(): void { }

/**
 * Creates a disposable that calls `fn` and then clears its reference to `fn` when being disposed.
 * This prevents memory leaks and ensures `fn` is called at most once.
*/
export function toNonLeakingDisposable(fn: () => void): IDisposable {
	const self = trackDisposable({
		dispose: () => {
			markAsDisposed(self);
			self.dispose = noop;
=======
		dispose: once(() => {
			markTracked(self);
>>>>>>> f8315bd5
			fn();
		})
	});
	return self;
}

export class DisposableStore implements IDisposable {

	static DISABLE_DISPOSED_WARNING = false;

	private _toDispose = new Set<IDisposable>();
	private _isDisposed = false;

	constructor() {
		trackDisposable(this);
	}

	/**
	 * Dispose of all registered disposables and mark this object as disposed.
	 *
	 * Any future disposables added to this object will be disposed of on `add`.
	 */
	public dispose(): void {
		if (this._isDisposed) {
			return;
		}

		markAsDisposed(this);
		this._isDisposed = true;
		this.clear();
	}

	/**
	 * Dispose of all registered disposables but do not mark this object as disposed.
	 */
	public clear(): void {
		try {
			dispose(this._toDispose.values());
		} finally {
			this._toDispose.clear();
		}
	}

	public add<T extends IDisposable>(t: T): T {
		if (!t) {
			return t;
		}
		if ((t as unknown as DisposableStore) === this) {
			throw new Error('Cannot register a disposable on itself!');
		}

		setParentOfDisposable(t, this);
		if (this._isDisposed) {
			if (!DisposableStore.DISABLE_DISPOSED_WARNING) {
				console.warn(new Error('Trying to add a disposable to a DisposableStore that has already been disposed of. The added object will be leaked!').stack);
			}
		} else {
			this._toDispose.add(t);
		}

		return t;
	}
}

export abstract class Disposable implements IDisposable {

	static readonly None = Object.freeze<IDisposable>({ dispose() { } });

	private readonly _store = new DisposableStore();

	constructor() {
		trackDisposable(this);
		setParentOfDisposable(this._store, this);
	}

	public dispose(): void {
		markAsDisposed(this);

		this._store.dispose();
	}

	protected _register<T extends IDisposable>(t: T): T {
		if ((t as unknown as Disposable) === this) {
			throw new Error('Cannot register a disposable on itself!');
		}
		return this._store.add(t);
	}
}

/**
 * Manages the lifecycle of a disposable value that may be changed.
 *
 * This ensures that when the disposable value is changed, the previously held disposable is disposed of. You can
 * also register a `MutableDisposable` on a `Disposable` to ensure it is automatically cleaned up.
 */
export class MutableDisposable<T extends IDisposable> implements IDisposable {
	private _value?: T;
	private _isDisposed = false;

	constructor() {
		trackDisposable(this);
	}

	get value(): T | undefined {
		return this._isDisposed ? undefined : this._value;
	}

	set value(value: T | undefined) {
		if (this._isDisposed || value === this._value) {
			return;
		}

		this._value?.dispose();
		if (value) {
			setParentOfDisposable(value, this);
		}
		this._value = value;
	}

	clear() {
		this.value = undefined;
	}

	dispose(): void {
		this._isDisposed = true;
		markAsDisposed(this);
		this._value?.dispose();
		this._value = undefined;
	}

	/**
	 * Clears the value, but does not dispose it.
	 * The old value is returned.
	*/
	clearAndLeak(): T | undefined {
		const oldValue = this._value;
		this._value = undefined;
		if (oldValue) {
			setParentOfDisposable(oldValue, null);
		}
		return oldValue;
	}
}

export interface IReference<T> extends IDisposable {
	readonly object: T;
}

export abstract class ReferenceCollection<T> {

	private readonly references: Map<string, { readonly object: T; counter: number; }> = new Map();

	acquire(key: string, ...args: any[]): IReference<T> {
		let reference = this.references.get(key);

		if (!reference) {
			reference = { counter: 0, object: this.createReferencedObject(key, ...args) };
			this.references.set(key, reference);
		}

		const { object } = reference;
		const dispose = once(() => {
			if (--reference!.counter === 0) {
				this.destroyReferencedObject(key, reference!.object);
				this.references.delete(key);
			}
		});

		reference.counter++;

		return { object, dispose };
	}

	protected abstract createReferencedObject(key: string, ...args: any[]): T;
	protected abstract destroyReferencedObject(key: string, object: T): void;
}

/**
 * Unwraps a reference collection of promised values. Makes sure
 * references are disposed whenever promises get rejected.
 */
export class AsyncReferenceCollection<T> {

	constructor(private referenceCollection: ReferenceCollection<Promise<T>>) { }

	async acquire(key: string, ...args: any[]): Promise<IReference<T>> {
		const ref = this.referenceCollection.acquire(key, ...args);

		try {
			const object = await ref.object;

			return {
				object,
				dispose: () => ref.dispose()
			};
		} catch (error) {
			ref.dispose();
			throw error;
		}
	}
}

export class ImmortalReference<T> implements IReference<T> {
	constructor(public object: T) { }
	dispose(): void { /* noop */ }
}<|MERGE_RESOLUTION|>--- conflicted
+++ resolved
@@ -165,11 +165,10 @@
 
 export function toDisposable(fn: () => void): IDisposable {
 	const self = trackDisposable({
-<<<<<<< HEAD
-		dispose: () => {
+		dispose: once(() => {
 			markAsDisposed(self);
 			fn();
-		}
+		})
 	});
 	return self;
 }
@@ -185,12 +184,8 @@
 		dispose: () => {
 			markAsDisposed(self);
 			self.dispose = noop;
-=======
-		dispose: once(() => {
-			markTracked(self);
->>>>>>> f8315bd5
 			fn();
-		})
+		}
 	});
 	return self;
 }
